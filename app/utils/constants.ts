import type { ModelInfo, OllamaApiResponse, OllamaModel } from './types';

export const WORK_DIR_NAME = 'project';
export const WORK_DIR = `/home/${WORK_DIR_NAME}`;
export const MODIFICATIONS_TAG_NAME = 'bolt_file_modifications';
export const MODEL_REGEX = /^\[Model: (.*?)\]\n\n/;
export const DEFAULT_MODEL = 'claude-3-5-sonnet-20240620';
export const DEFAULT_PROVIDER = 'Anthropic';

const staticModels: ModelInfo[] = [
  { name: 'claude-3-5-sonnet-20240620', label: 'Claude 3.5 Sonnet', provider: 'Anthropic' },
  { name: 'gpt-4o', label: 'GPT-4o', provider: 'OpenAI' },
  { name: 'anthropic/claude-3.5-sonnet', label: 'Anthropic: Claude 3.5 Sonnet (OpenRouter)', provider: 'OpenRouter' },
  { name: 'anthropic/claude-3-haiku', label: 'Anthropic: Claude 3 Haiku (OpenRouter)', provider: 'OpenRouter' },
  { name: 'deepseek/deepseek-coder', label: 'Deepseek-Coder V2 236B (OpenRouter)', provider: 'OpenRouter' },
  { name: 'google/gemini-flash-1.5', label: 'Google Gemini Flash 1.5 (OpenRouter)', provider: 'OpenRouter' },
  { name: 'google/gemini-pro-1.5', label: 'Google Gemini Pro 1.5 (OpenRouter)', provider: 'OpenRouter' },
  { name: 'mistralai/mistral-nemo', label: 'OpenRouter Mistral Nemo (OpenRouter)', provider: 'OpenRouter' },
  { name: 'qwen/qwen-110b-chat', label: 'OpenRouter Qwen 110b Chat (OpenRouter)', provider: 'OpenRouter' },
  { name: 'cohere/command', label: 'Cohere Command (OpenRouter)', provider: 'OpenRouter' },
  { name: 'gemini-1.5-flash-latest', label: 'Gemini 1.5 Flash', provider: 'Google' },
  { name: 'gemini-1.5-pro-latest', label: 'Gemini 1.5 Pro', provider: 'Google'},
  { name: 'llama-3.1-70b-versatile', label: 'Llama 3.1 70b (Groq)', provider: 'Groq' },
  { name: 'llama-3.1-8b-instant', label: 'Llama 3.1 8b (Groq)', provider: 'Groq' },
  { name: 'llama-3.2-11b-vision-preview', label: 'Llama 3.2 11b (Groq)', provider: 'Groq' },
  { name: 'llama-3.2-3b-preview', label: 'Llama 3.2 3b (Groq)', provider: 'Groq' },
  { name: 'llama-3.2-1b-preview', label: 'Llama 3.2 1b (Groq)', provider: 'Groq' },
  { name: 'claude-3-opus-20240229', label: 'Claude 3 Opus', provider: 'Anthropic' },
  { name: 'claude-3-sonnet-20240229', label: 'Claude 3 Sonnet', provider: 'Anthropic' },
  { name: 'claude-3-haiku-20240307', label: 'Claude 3 Haiku', provider: 'Anthropic' },
  { name: 'gpt-4o-mini', label: 'GPT-4o Mini', provider: 'OpenAI' },
  { name: 'gpt-4-turbo', label: 'GPT-4 Turbo', provider: 'OpenAI' },
  { name: 'gpt-4', label: 'GPT-4', provider: 'OpenAI' },
  { name: 'gpt-3.5-turbo', label: 'GPT-3.5 Turbo', provider: 'OpenAI' },
  { name: 'deepseek-coder', label: 'Deepseek-Coder', provider: 'Deepseek'},
  { name: 'deepseek-chat', label: 'Deepseek-Chat', provider: 'Deepseek'},
  { name: 'open-mistral-7b', label: 'Mistral 7B', provider: 'Mistral' },
  { name: 'open-mixtral-8x7b', label: 'Mistral 8x7B', provider: 'Mistral' },
  { name: 'open-mixtral-8x22b', label: 'Mistral 8x22B', provider: 'Mistral' },
  { name: 'open-codestral-mamba', label: 'Codestral Mamba', provider: 'Mistral' },
  { name: 'open-mistral-nemo', label: 'Mistral Nemo', provider: 'Mistral' },
  { name: 'ministral-8b-latest', label: 'Mistral 8B', provider: 'Mistral' },
  { name: 'ministral-small-latest', label: 'Mistral Small', provider: 'Mistral' },
  { name: 'codestral-latest', label: 'Codestral', provider: 'Mistral' },
  { name: 'ministral-large-latest', label: 'Mistral Large Latest', provider: 'Mistral' },
];

export let MODEL_LIST: ModelInfo[] = [...staticModels];

async function getOllamaModels(): Promise<ModelInfo[]> {
  try {
<<<<<<< HEAD
    const base_url =import.meta.env.OLLAMA_API_BASE_URL || "http://localhost:11434";
    const url = new URL(base_url).toString();
    const response = await fetch(`${url}/api/tags`);
    const data = await response.json();
=======
    const response = await fetch(`http://localhost:11434/api/tags`);
    const data = await response.json() as OllamaApiResponse;
>>>>>>> ca99ed52

    return data.models.map((model: OllamaModel) => ({
      name: model.name,
      label: `${model.name} (${model.details.parameter_size})`,
      provider: 'Ollama',
    }));
  } catch (e) {
    return [];
  }
}

async function getOpenAILikeModels(): Promise<ModelInfo[]> {

 try {
   const base_url =import.meta.env.OPENAI_LIKE_API_BASE_URL || "";
   if (!base_url) {
      return [];
   }
   const url = new URL(base_url).toString();
   const api_key = import.meta.env.OPENAI_LIKE_API_KEY ?? "";
   const response = await fetch(`${url}/models`, {
     headers: {
       Authorization: `Bearer ${api_key}`,
     }
   });
    const res = await response.json();
    return res.data.map((model: any) => ({
      name: model.id,
      label: model.id,
      provider: 'OpenAILike',
    }));
 }catch (e) {
   return []
 }

}
async function initializeModelList(): Promise<void> {
  const ollamaModels = await getOllamaModels();
  const openAiLikeModels = await getOpenAILikeModels();
  console.log(openAiLikeModels);
  MODEL_LIST = [...ollamaModels,...openAiLikeModels, ...staticModels];
}
initializeModelList().then();
export { getOllamaModels, initializeModelList };<|MERGE_RESOLUTION|>--- conflicted
+++ resolved
@@ -49,15 +49,10 @@
 
 async function getOllamaModels(): Promise<ModelInfo[]> {
   try {
-<<<<<<< HEAD
-    const base_url =import.meta.env.OLLAMA_API_BASE_URL || "http://localhost:11434";
+    const base_url = import.meta.env.OLLAMA_API_BASE_URL || "http://localhost:11434";
     const url = new URL(base_url).toString();
     const response = await fetch(`${url}/api/tags`);
-    const data = await response.json();
-=======
-    const response = await fetch(`http://localhost:11434/api/tags`);
     const data = await response.json() as OllamaApiResponse;
->>>>>>> ca99ed52
 
     return data.models.map((model: OllamaModel) => ({
       name: model.name,
